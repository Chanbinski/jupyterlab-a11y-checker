import { JupyterFrontEnd, JupyterFrontEndPlugin } from '@jupyterlab/application';
import { NotebookPanel } from '@jupyterlab/notebook';
import { Widget } from '@lumino/widgets';
import { ILabShell } from '@jupyterlab/application';
import { PageConfig } from '@jupyterlab/coreutils';
import { ServerConnection } from '@jupyterlab/services';
import axe from 'axe-core';
import { CellAccessibilityIssue } from './types';
import { formatPrompt, getFixSuggestions, pullOllamaModel } from './aiBasedFunctions';
import { issueToCategory } from './issueCategories';
import { LabIcon } from '@jupyterlab/ui-components';
import { marked } from 'marked';

// Track if model has been pulled
let isModelPulled = false;

// Core Analysis Functions
async function analyzeCellsAccessibility(panel: NotebookPanel): Promise<CellAccessibilityIssue[]> {
    const issues: CellAccessibilityIssue[] = [];
    
    const tempDiv = document.createElement('div');
    document.body.appendChild(tempDiv);

    const axeConfig: axe.RunOptions = {
        runOnly: ['wcag2a', 'wcag2aa', 'wcag21a', 'wcag21aa'],
    };

    try {
        const cells = panel.content.widgets;
        for (let i = 0; i < cells.length; i++) {
            const cell = cells[i];
            if (!cell || !cell.model) {
                console.warn(`Skipping cell ${i}: Invalid cell or model`);
                continue;
            }

            const cellType = cell.model.type;
            if (cellType === 'markdown') {
                const rawMarkdown = cell.model.sharedModel.getSource();
                if (rawMarkdown.trim()) {
                    // Parse markdown to HTML using marked
                    tempDiv.innerHTML = await marked.parse(rawMarkdown);
                    
                    // Run axe analysis on our clean HTML
                    const results = await axe.run(tempDiv, axeConfig);
                    const violations = results.violations;

                    if (violations.length > 0) {
                        violations.forEach(violation => {
                            violation.nodes.forEach(node => {
                                issues.push({
                                    cellIndex: i,
                                    cellType: cellType,
                                    axeViolation: violation,
                                    node: node,
                                    contentRaw: rawMarkdown,
                                });
                            });
                        });
                    }
                }
            } else if (cellType === 'code') {
                const codeInput = cell.node.querySelector('.jp-InputArea-editor')
                const codeOutput = cell.node.querySelector('.jp-OutputArea')
                if (codeInput || codeOutput) {
                    // We would have to feed this into a language model to get the suggested fix.
                }
            }
        }
    } finally {
        tempDiv.remove();
    }

    return issues;
}

class CellCategoryWidget extends Widget {
    constructor(notebook: NotebookPanel, categoryTitle: string, issues: CellAccessibilityIssue[]) {
        super();
        this.addClass('category');
        
        // Create the basic structure
        this.node.innerHTML = `
            <h2 class="category-title">${categoryTitle}</h2>
            <hr>
            <div class="issues-list"></div>
        `;

        // Get the issues-list container
        const issuesList = this.node.querySelector('.issues-list');
        
        // Create and append each CellIssueWidget
        issues.forEach(issue => {
            const issueWidget = new CellIssueWidget(issue, notebook);
            if (issuesList) {
                issuesList.appendChild(issueWidget.node);
            }
        });
    }
}

class CellIssueWidget extends Widget {
    private cellIndex: number;
    private suggestion: string = '';
    private _userOllamaUrl: string;
    private currentNotebook: NotebookPanel;
    private issue: CellAccessibilityIssue;

    constructor(issue: CellAccessibilityIssue, notebook: NotebookPanel) {
        super();
        this.cellIndex = issue.cellIndex;
        this.currentNotebook = notebook;
        this.issue = issue;
        this._userOllamaUrl = (ServerConnection.makeSettings().baseUrl || PageConfig.getBaseUrl()) + "ollama/";
        
        this.addClass('issue-widget');
        
        let issueSpecificUI = '';
        if (issue.axeViolation.id === 'image-alt') {
            issueSpecificUI = `
                <div class="image-alt-ui-container">
                    <input type="text" class="jp-a11y-input" placeholder="Enter alt text for the image">
                    <button class="jp-Button2 apply-alt-button">
                        <svg class="icon" viewBox="0 0 24 24"><path d="M9 16.17L4.83 12l-1.42 1.41L9 19 21 7l-1.41-1.41z"/></svg>
                        <div>Apply Alt Text</div>
                    </button>
                </div>
            `;
        }

        // Modify the HTML template to include the issue-specific UI
        this.node.innerHTML = `
            <div class="container">
                <button class="issue-header-button">
                    <h3 class="issue-header">Issue: ${issue.axeViolation.id} <svg class="icon chevron-down" viewBox="0 0 24 24"><path d="M7.41 8.59L12 13.17l4.59-4.58L18 10l-6 6-6-6 1.41-1.41z"/></svg></h3>
                </button>
                <div class="collapsible-content" style="display: none;">
                    <p class="description">
<<<<<<< HEAD
                        ${issue.axeResults.help} <a href="${issue.axeResults.helpUrl}" target="_blank">(learn more about the issue)</a>.
=======
                        ${issue.axeViolation.help} <a href="${issue.axeViolation.helpUrl}" target="_blank">(more)</a>.
>>>>>>> ed595873
                    </p>
                    <div class="button-container">
                        <button class="jp-Button2 locate-button">
                            <svg xmlns="http://www.w3.org/2000/svg" width="24" height="24" viewBox="0 0 24 24"><path fill="currentColor" d="m19.6 21l-6.3-6.3q-.75.6-1.725.95T9.5 16q-2.725 0-4.612-1.888T3 9.5t1.888-4.612T9.5 3t4.613 1.888T16 9.5q0 1.1-.35 2.075T14.7 13.3l6.3 6.3zM9.5 14q1.875 0 3.188-1.312T14 9.5t-1.312-3.187T9.5 5T6.313 6.313T5 9.5t1.313 3.188T9.5 14"/></svg>                            
                            <div>Locate</div>
                        </button>
                        <button class="jp-Button2 suggest-button" style="display: none;">
                          <svg xmlns="http://www.w3.org/2000/svg" width="24" height="24" viewBox="0 0 24 24"><g fill="none" fill-rule="evenodd"><path d="m12.594 23.258l-.012.002l-.071.035l-.02.004l-.014-.004l-.071-.036q-.016-.004-.024.006l-.004.01l-.017.428l.005.02l.01.013l.104.074l.015.004l.012-.004l.104-.074l.012-.016l.004-.017l-.017-.427q-.004-.016-.016-.018m.264-.113l-.014.002l-.184.093l-.01.01l-.003.011l.018.43l.005.012l.008.008l.201.092q.019.005.029-.008l.004-.014l-.034-.614q-.005-.019-.02-.022m-.715.002a.02.02 0 0 0-.027.006l-.006.014l-.034.614q.001.018.017.024l.015-.002l.201-.093l.01-.008l.003-.011l.018-.43l-.003-.012l-.01-.01z"/><path fill="#fff" d="M19 19a1 1 0 0 1 .117 1.993L19 21h-7a1 1 0 0 1-.117-1.993L12 19zm.631-14.632a2.5 2.5 0 0 1 0 3.536L8.735 18.8a1.5 1.5 0 0 1-.44.305l-3.804 1.729c-.842.383-1.708-.484-1.325-1.326l1.73-3.804a1.5 1.5 0 0 1 .304-.44L16.096 4.368a2.5 2.5 0 0 1 3.535 0m-2.12 1.414L6.677 16.614l-.589 1.297l1.296-.59L18.217 6.49a.5.5 0 1 0-.707-.707M6 1a1 1 0 0 1 .946.677l.13.378a3 3 0 0 0 1.869 1.87l.378.129a1 1 0 0 1 0 1.892l-.378.13a3 3 0 0 0-1.87 1.869l-.129.378a1 1 0 0 1-1.892 0l-.13-.378a3 3 0 0 0-1.869-1.87l-.378-.129a1 1 0 0 1 0-1.892l.378-.13a3 3 0 0 0 1.87-1.869l.129-.378A1 1 0 0 1 6 1m0 3.196A5 5 0 0 1 5.196 5q.448.355.804.804q.355-.448.804-.804A5 5 0 0 1 6 4.196"/></g></svg>                            
                          <div>Get AI Suggestions</div>
                        </button>
                    </div>

                    <div class="input-container" style="display: none;">
                        <div class="manual-input"></div>
                         <button class="jp-Button2 suggest-button" style="display: none;">
                          <svg xmlns="http://www.w3.org/2000/svg" width="24" height="24" viewBox="0 0 24 24"><g fill="none" fill-rule="evenodd"><path d="m12.594 23.258l-.012.002l-.071.035l-.02.004l-.014-.004l-.071-.036q-.016-.004-.024.006l-.004.01l-.017.428l.005.02l.01.013l.104.074l.015.004l.012-.004l.104-.074l.012-.016l.004-.017l-.017-.427q-.004-.016-.016-.018m.264-.113l-.014.002l-.184.093l-.01.01l-.003.011l.018.43l.005.012l.008.008l.201.092q.019.005.029-.008l.004-.014l-.034-.614q-.005-.019-.02-.022m-.715.002a.02.02 0 0 0-.027.006l-.006.014l-.034.614q.001.018.017.024l.015-.002l.201-.093l.01-.008l.003-.011l.018-.43l-.003-.012l-.01-.01z"/><path fill="#fff" d="M19 19a1 1 0 0 1 .117 1.993L19 21h-7a1 1 0 0 1-.117-1.993L12 19zm.631-14.632a2.5 2.5 0 0 1 0 3.536L8.735 18.8a1.5 1.5 0 0 1-.44.305l-3.804 1.729c-.842.383-1.708-.484-1.325-1.326l1.73-3.804a1.5 1.5 0 0 1 .304-.44L16.096 4.368a2.5 2.5 0 0 1 3.535 0m-2.12 1.414L6.677 16.614l-.589 1.297l1.296-.59L18.217 6.49a.5.5 0 1 0-.707-.707M6 1a1 1 0 0 1 .946.677l.13.378a3 3 0 0 0 1.869 1.87l.378.129a1 1 0 0 1 0 1.892l-.378.13a3 3 0 0 0-1.87 1.869l-.129.378a1 1 0 0 1-1.892 0l-.13-.378a3 3 0 0 0-1.869-1.87l-.378-.129a1 1 0 0 1 0-1.892l.378-.13a3 3 0 0 0 1.87-1.869l.129-.378A1 1 0 0 1 6 1m0 3.196A5 5 0 0 1 5.196 5q.448.355.804.804q.355-.448.804-.804A5 5 0 0 1 6 4.196"/></g></svg>                            
                          <div>Get AI Suggestions</div>
                        </button>
                        <button class="jp-Button2 apply-button" style="display: none;">
                            <svg class="icon" viewBox="0 0 24 24"><path d="M9 16.17L4.83 12l-1.42 1.41L9 19 21 7l-1.41-1.41z"/></svg>
                            <div>Apply</div>
                        </button>
                </div>

                    <div class="suggestion-container" style="display: none;">
                        <div class="suggestion"></div>
                        <button class="jp-Button2 apply-button" style="display: none;">
                            <svg class="icon" viewBox="0 0 24 24"><path d="M9 16.17L4.83 12l-1.42 1.41L9 19 21 7l-1.41-1.41z"/></svg>
                            <div>Apply</div>
                        </button>
            </div>
                    <div class="issue-specific-ui-container"></div>
                    ${issueSpecificUI}
                </div>
            </div>
            `;

        // Add event listeners using query selectors
        const headerButton = this.node.querySelector('.issue-header-button');
        const locateButton = this.node.querySelector('.locate-button');
        const suggestButton = this.node.querySelector('.suggest-button');
        const applyButton = this.node.querySelector('.apply-button');
        const applyAltButton = this.node.querySelector('.apply-alt-button');
        const collapsibleContent = this.node.querySelector('.collapsible-content') as HTMLElement;

        // Toggle collapsible content when header is clicked
        headerButton?.addEventListener('click', () => {
            if (collapsibleContent) {
                const isHidden = collapsibleContent.style.display === 'none';
                collapsibleContent.style.display = isHidden ? 'block' : 'none';
                
                // Update the chevron class
                const chevron = this.node.querySelector('.chevron-down');
                if (chevron) {
                    chevron.classList.toggle('chevron-up', isHidden);
                }
            }
        });

        // Show suggest button initially if AI is enabled
        const mainPanel = document.getElementById('a11y-sidebar') as HTMLElement;
        if (mainPanel) {
            const aiToggleButton = mainPanel.querySelector('.ai-toggle');
            if (aiToggleButton && aiToggleButton.textContent?.includes('Enabled')) {
                const suggestButtonEl = this.node.querySelector('.suggest-button') as HTMLElement;
                if (suggestButtonEl) {
                    suggestButtonEl.style.display = 'flex';
                }
            }
        }

        locateButton?.addEventListener('click', () => this.navigateToCell(this.cellIndex));
        suggestButton?.addEventListener('click', () => this.getAISuggestions(this.issue));
        applyButton?.addEventListener('click', () => this.applySuggestion());

        // Add event listener for apply-alt-button
        if (this.issue.axeViolation.id === 'image-alt' && applyAltButton) {
            applyAltButton.addEventListener('click', () => this.applyAltText());
        }
    }

    private navigateToCell(index: number): void {
        if (!this.currentNotebook) return;
        
        const cells = this.currentNotebook.content.widgets;
        const targetCell = cells[index];

        if (!targetCell) return;

        targetCell.node.scrollIntoView({ behavior: 'smooth', block: 'center' });
        targetCell.node.style.transition = 'background-color 0.5s ease';
        targetCell.node.style.backgroundColor = '#DB3939';

        setTimeout(() => {
            targetCell.node.style.backgroundColor = '';
        }, 1000);
    }

    private async getAISuggestions(issue: CellAccessibilityIssue): Promise<void> {
        const suggestionContainer = this.node.querySelector('.suggestion-container') as HTMLElement;
        const suggestionElement = this.node.querySelector('.suggestion') as HTMLElement;
        const applyButton = this.node.querySelector('.apply-button') as HTMLElement;
        
        // Display the suggestion container before loading
        suggestionContainer.style.display = 'block';
        // Loading spinner
        suggestionElement.innerHTML = `
            <svg class="icon loading" viewBox="0 0 24 24">
                <path d="M12 4V2C6.48 2 2 6.48 2 12h2c0-4.41 3.59-8 8-8z"/>
            </svg> Please wait...
        `;
        
        try {
            const suggestion = await getFixSuggestions(formatPrompt(issue), this._userOllamaUrl, "mistral");
            this.suggestion = suggestion;
            
            if (suggestion !== 'Error') {
                suggestionElement.textContent = suggestion;
                applyButton.style.display = 'flex';
            } else {
                suggestionElement.textContent = 'Error getting suggestions. Please try again.';
            }
        } catch (error) {
            console.error(error);
            suggestionElement.textContent = 'Error getting suggestions. Please try again.';
        }
    }

    private async applySuggestion(): Promise<void> {
        if (!this.currentNotebook || !this.suggestion) return;

        const cell = this.currentNotebook.content.widgets[this.cellIndex];
        if (cell?.model) {
            cell.model.sharedModel.setSource(this.suggestion);
        }
    }

    private async applyAltText(): Promise<void> {
        if (!this.currentNotebook) return;

        const altTextInput = this.node.querySelector('.jp-a11y-input') as HTMLInputElement;
        if (!altTextInput || !altTextInput.value.trim()) return;

        const cell = this.currentNotebook.content.widgets[this.cellIndex];
        if (!cell?.model) return;

        const contentRaw = this.issue.contentRaw;
        const nodeHtml = this.issue.node.html;

        console.log(contentRaw);
        console.log(nodeHtml);
        
        // Find the exact image tag in the content
        const imageTagRegex = new RegExp(nodeHtml.replace(/[.*+?^${}()|[\]\\]/g, '\\$&'));
        const match = contentRaw.match(imageTagRegex);
        
        if (match) {
            const originalImageTag = match[0];
            // Add alt attribute to the image tag
            const newImageTag = originalImageTag.replace(/<img/, `<img alt="${altTextInput.value}"`);
            
            // Replace only the specific image tag
            const newContent = contentRaw.replace(imageTagRegex, newImageTag);
            
            // Update the cell content
            cell.model.sharedModel.setSource(newContent);
        }
    }
}

class A11yMainPanel extends Widget {
    private categoriesContainer: HTMLElement | null = null;
    private currentNotebook: NotebookPanel | null = null;
    private noticeContent: HTMLElement | null = null;
    private aiToggleButton: HTMLButtonElement | null = null;
    private aiEnabled: boolean = false;

    constructor() {
        super();
        this.addClass('a11y-panel');
        this.id = 'a11y-sidebar';
        
        const accessibilityIcon = new LabIcon({
            name: 'a11y:accessibility',
            svgstr: '<svg xmlns="http://www.w3.org/2000/svg" viewBox="0 0 512 512"><path fill="#154F92" d="M256 48c114.953 0 208 93.029 208 208 0 114.953-93.029 208-208 208-114.953 0-208-93.029-208-208 0-114.953 93.029-208 208-208m0-40C119.033 8 8 119.033 8 256s111.033 248 248 248 248-111.033 248-248S392.967 8 256 8zm0 56C149.961 64 64 149.961 64 256s85.961 192 192 192 192-85.961 192-192S362.039 64 256 64zm0 44c19.882 0 36 16.118 36 36s-16.118 36-36 36-36-16.118-36-36 16.118-36 36-36zm117.741 98.023c-28.712 6.779-55.511 12.748-82.14 15.807.851 101.023 12.306 123.052 25.037 155.621 3.617 9.26-.957 19.698-10.217 23.315-9.261 3.617-19.699-.957-23.316-10.217-8.705-22.308-17.086-40.636-22.261-78.549h-9.686c-5.167 37.851-13.534 56.208-22.262 78.549-3.615 9.255-14.05 13.836-23.315 10.217-9.26-3.617-13.834-14.056-10.217-23.315 12.713-32.541 24.185-54.541 25.037-155.621-26.629-3.058-53.428-9.027-82.141-15.807-8.6-2.031-13.926-10.648-11.895-19.249s10.647-13.926 19.249-11.895c96.686 22.829 124.283 22.783 220.775 0 8.599-2.03 17.218 3.294 19.249 11.895 2.029 8.601-3.297 17.219-11.897 19.249z"/></svg>'
        });

        this.title.icon = accessibilityIcon;

        // Use the existing HTML structure
        this.node.innerHTML = `
            <div class="main-container">
                <div class="notice-section">
                    <div class="notice-header">
                        <div class="notice-title">
                            <svg class="icon chevron-down" viewBox="0 0 24 24"><path d="M7.41 8.59L12 13.17l4.59-4.58L18 10l-6 6-6-6 1.41-1.41z"/></svg>
                            <strong>Notice: Known cell navigation error </strong>
                        </div>
                        <button class="close-button">✕</button>
                    </div>
                    <div class="notice-content" style="display: none;">
                        <p>
                            The jupyterlab-a11y-checker has a known cell navigation issue for Jupyterlab version 4.2.5 or later. 
                            To fix this, please navigate to 'Settings' → 'Settings Editor' → Notebook, scroll down to 'Windowing mode', 
                            and choose 'defer' from the dropdown. Please note that this option may reduce the performance of the application. 
                            For more information, please see the <a href="https://jupyter-notebook.readthedocs.io/en/stable/changelog.html" target="_blank" style="text-decoration: underline;">Jupyter Notebook changelog.</a>
                        </p>
                    </div>
                </div>
                <h1 class="main-title">Accessibility Checker</h1>
                <div class="controls-container">
                    <button class="control-button ai-toggle">
                      <svg xmlns="http://www.w3.org/2000/svg" width="24" height="24" viewBox="0 0 24 24"><g fill="none" stroke="#fff" stroke-linecap="round" stroke-linejoin="round" stroke-width="1.5" color="#fff"><path d="M15.5 11.5a3.5 3.5 0 1 1-7 0a3.5 3.5 0 0 1 7 0"/><path d="M21 13.6q.474-.132 1-.133V9.533c-2.857 0-4.714-3.103-3.268-5.566L15.268 2c-1.464 2.494-5.07 2.494-6.534 0L5.27 3.967C6.716 6.43 4.857 9.533 2 9.533v3.934c2.857 0 4.714 3.103 3.268 5.566L8.732 21A3.76 3.76 0 0 1 12 19.129"/><path d="m18.5 15l.258.697c.338.914.507 1.371.84 1.704c.334.334.791.503 1.705.841L22 18.5l-.697.258c-.914.338-1.371.507-1.704.84c-.334.334-.503.791-.841 1.705L18.5 22l-.258-.697c-.338-.914-.507-1.371-.84-1.704c-.334-.334-.791-.503-1.705-.841L15 18.5l.697-.258c.914-.338 1.371-.507 1.704-.84c.334-.334.503-.791.841-1.705z"/></g></svg>                        
                      Use AI : Disabled
                    </button>
                    <button class="control-button analyze">
                      <svg xmlns="http://www.w3.org/2000/svg" width="24" height="24" viewBox="0 0 24 24"><path fill="none" stroke="#fff" stroke-linecap="round" stroke-linejoin="round" stroke-width="1.5" d="M9.456 3.75v5.09a3 3 0 0 1-.557 1.742l-1.736 2.436M9.456 3.75h-1.65m1.65 0h5.088m0 0v5.09a3 3 0 0 0 .557 1.742l1.736 2.436M14.544 3.75h1.65m-9.031 9.268l-2.378 3.337a2.465 2.465 0 0 0 2.007 3.895h10.416a2.465 2.465 0 0 0 2.007-3.895l-2.378-3.337m-9.674 0h9.674"/></svg>                        Analyze Notebook
                    </button>
                </div>
                <div class="categories-container"></div>
            </div>
        `;

        // Get references to elements
        this.categoriesContainer = this.node.querySelector('.categories-container');
        this.noticeContent = this.node.querySelector('.notice-content');
        this.aiToggleButton = this.node.querySelector('.ai-toggle');

        // Add event listeners
        const noticeToggle = this.node.querySelector('.notice-title');
        const closeButton = this.node.querySelector('.close-button');
        const analyzeButton = this.node.querySelector('.analyze');
        const triangle = this.node.querySelector('.chevron-down');

        noticeToggle?.addEventListener('click', () => {
            if (this.noticeContent) {
                const isHidden = this.noticeContent.style.display === 'none';
                this.noticeContent.style.display = isHidden ? 'block' : 'none';
                if (triangle) {
                    triangle.classList.toggle('chevron-up', isHidden);
                }
            }
        });

        closeButton?.addEventListener('click', () => {
            const noticeSection = this.node.querySelector('.notice-section') as HTMLElement;
            if (noticeSection) {
                noticeSection.style.display = 'none';
            }
        });

        this.aiToggleButton?.addEventListener('click', async () => {
            // Don't toggle immediately - handle state based on the situation
            
            if (!this.aiEnabled && !isModelPulled) {
                // First time enabling - need to pull model
                if (this.aiToggleButton) {
                    this.aiToggleButton.innerHTML = `
                        <svg class="icon loading" viewBox="0 0 24 24">
                            <path d="M12 4V2C6.48 2 2 6.48 2 12h2c0-4.41 3.59-8 8-8z"/>
                        </svg>
                        Please wait...
                    `;
                    this.aiToggleButton.disabled = true;
                }
                
                try {
                    // Pull the model
                    const ollamaUrl = (ServerConnection.makeSettings().baseUrl || PageConfig.getBaseUrl()) + "ollama/";
                    await pullOllamaModel(ollamaUrl, "mistral");
                    isModelPulled = true;
                    
                    // Only switch to enabled when model is successfully pulled
                    this.aiEnabled = true;
                    if (this.aiToggleButton) {
                        this.aiToggleButton.innerHTML = `<svg xmlns="http://www.w3.org/2000/svg" width="24" height="24" viewBox="0 0 24 24"><g fill="none" stroke="#fff" stroke-linecap="round" stroke-linejoin="round" stroke-width="1.5" color="#fff"><path d="M15.5 11.5a3.5 3.5 0 1 1-7 0a3.5 3.5 0 0 1 7 0"/><path d="M21 13.6q.474-.132 1-.133V9.533c-2.857 0-4.714-3.103-3.268-5.566L15.268 2c-1.464 2.494-5.07 2.494-6.534 0L5.27 3.967C6.716 6.43 4.857 9.533 2 9.533v3.934c2.857 0 4.714 3.103 3.268 5.566L8.732 21A3.76 3.76 0 0 1 12 19.129"/><path d="m18.5 15l.258.697c.338.914.507 1.371.84 1.704c.334.334.791.503 1.705.841L22 18.5l-.697.258c-.914.338-1.371.507-1.704.84c-.334.334-.503.791-.841 1.705L18.5 22l-.258-.697c-.338-.914-.507-1.371-.84-1.704c-.334-.334-.791-.503-1.705-.841L15 18.5l.697-.258c.914-.338 1.371-.507 1.704-.84c.334-.334.503-.791.841-1.705z"/></g></svg> Use AI : Enabled`;
                        this.aiToggleButton.disabled = false;
                    }
                } catch (error) {
                    console.error('Failed to pull model:', error);
                    // Keep disabled on failure
                    if (this.aiToggleButton) {
                        this.aiToggleButton.innerHTML = `<svg xmlns="http://www.w3.org/2000/svg" width="24" height="24" viewBox="0 0 24 24"><g fill="none" stroke="#fff" stroke-linecap="round" stroke-linejoin="round" stroke-width="1.5" color="#fff"><path d="M15.5 11.5a3.5 3.5 0 1 1-7 0a3.5 3.5 0 0 1 7 0"/><path d="M21 13.6q.474-.132 1-.133V9.533c-2.857 0-4.714-3.103-3.268-5.566L15.268 2c-1.464 2.494-5.07 2.494-6.534 0L5.27 3.967C6.716 6.43 4.857 9.533 2 9.533v3.934c2.857 0 4.714 3.103 3.268 5.566L8.732 21A3.76 3.76 0 0 1 12 19.129"/><path d="m18.5 15l.258.697c.338.914.507 1.371.84 1.704c.334.334.791.503 1.705.841L22 18.5l-.697.258c-.914.338-1.371.507-1.704.84c-.334.334-.503.791-.841 1.705L18.5 22l-.258-.697c-.338-.914-.507-1.371-.84-1.704c-.334-.334-.791-.503-1.705-.841L15 18.5l.697-.258c.914-.338 1.371-.507 1.704-.84c.334-.334.503-.791.841-1.705z"/></g></svg> Use AI : Failed to load model`;
                        this.aiToggleButton.disabled = false;
                    }
                }
            } else {
                // Model already pulled or we're just toggling between states
                this.aiEnabled = !this.aiEnabled;
                if (this.aiToggleButton) {
                    this.aiToggleButton.innerHTML = `<svg xmlns="http://www.w3.org/2000/svg" width="24" height="24" viewBox="0 0 24 24"><g fill="none" stroke="#fff" stroke-linecap="round" stroke-linejoin="round" stroke-width="1.5" color="#fff"><path d="M15.5 11.5a3.5 3.5 0 1 1-7 0a3.5 3.5 0 0 1 7 0"/><path d="M21 13.6q.474-.132 1-.133V9.533c-2.857 0-4.714-3.103-3.268-5.566L15.268 2c-1.464 2.494-5.07 2.494-6.534 0L5.27 3.967C6.716 6.43 4.857 9.533 2 9.533v3.934c2.857 0 4.714 3.103 3.268 5.566L8.732 21A3.76 3.76 0 0 1 12 19.129"/><path d="m18.5 15l.258.697c.338.914.507 1.371.84 1.704c.334.334.791.503 1.705.841L22 18.5l-.697.258c-.914.338-1.371.507-1.704.84c-.334.334-.503.791-.841 1.705L18.5 22l-.258-.697c-.338-.914-.507-1.371-.84-1.704c-.334-.334-.791-.503-1.705-.841L15 18.5l.697-.258c.914-.338 1.371-.507 1.704-.84c.334-.334.503-.791.841-1.705z"/></g></svg> Use AI : ${this.aiEnabled ? 'Enabled' : 'Disabled'}`;
                }
            }
            
            // Update visibility of all suggest buttons
            this.updateSuggestButtonsVisibility();
        });

        analyzeButton?.addEventListener('click', () => this.analyzeCurrentNotebook());
    }

    // Add new method to update suggestion buttons visibility
    private updateSuggestButtonsVisibility() {
        const suggestButtons = this.node.querySelectorAll('.suggest-button');
        suggestButtons.forEach(button => {
            (button as HTMLElement).style.display = this.aiEnabled ? 'flex' : 'none';
        });
    }

    setNotebook(notebook: NotebookPanel) {
        this.currentNotebook = notebook;
    }

    private async analyzeCurrentNotebook() {
        if (!this.currentNotebook || !this.categoriesContainer) return;
        
        const analyzeButton = this.node.querySelector('.analyze') as HTMLButtonElement;
        const originalContent = analyzeButton.innerHTML;
        try {
          // Update button to show loading state
          analyzeButton.innerHTML = `
            <svg class="icon loading" viewBox="0 0 24 24">
                <path d="M12 4V2C6.48 2 2 6.48 2 12h2c0-4.41 3.59-8 8-8z"/>
            </svg>
            Please wait...
          `;
          analyzeButton.disabled = true; // Disable button while analyzing
        
          this.categoriesContainer.innerHTML = '';
        console.log('Analyzing current notebook');

        const issues = await analyzeCellsAccessibility(this.currentNotebook);

          if (issues.length === 0) {
              this.categoriesContainer.innerHTML = '<div class="no-issues">No issues found</div>';
              return;
          }
          
          // Group issues by category
          const categorySet = new Set<string>();
          for (const issue of issues) {
              categorySet.add(issueToCategory.get(issue.axeViolation.id) || 'Other');
          }
          
          // Create category widgets for each category
          categorySet.forEach(categoryTitle => {
              const categoryIssues = issues.filter(issue => 
                  (issueToCategory.get(issue.axeViolation.id) || 'Other') === categoryTitle
              );
              const categoryWidget = new CellCategoryWidget(this.currentNotebook!, categoryTitle, categoryIssues);
              this.categoriesContainer?.appendChild(categoryWidget.node);
          });
          
          // Update suggest buttons visibility based on AI state
          this.updateSuggestButtonsVisibility();
        } catch (error) {
            console.error('Error analyzing notebook:', error);
            analyzeButton.innerHTML = originalContent;
        } finally {
            analyzeButton.innerHTML = originalContent;
            analyzeButton.disabled = false;
        }
    }
}

// Extension Configuration
const extension: JupyterFrontEndPlugin<void> = {
    id: 'jupyterlab-a11y-fix',
    autoStart: true,
    requires: [ILabShell],
    activate: (app: JupyterFrontEnd, labShell: ILabShell) => {
        const panel = new A11yMainPanel();
        
        labShell.add(panel, 'right');

        // Update current notebook when active widget changes
        labShell.currentChanged.connect(() => {
            const current = labShell.currentWidget;
            if (current instanceof NotebookPanel) {
                panel.setNotebook(current);
            }
        });
    }
};

export default extension;<|MERGE_RESOLUTION|>--- conflicted
+++ resolved
@@ -118,12 +118,18 @@
         let issueSpecificUI = '';
         if (issue.axeViolation.id === 'image-alt') {
             issueSpecificUI = `
-                <div class="image-alt-ui-container">
-                    <input type="text" class="jp-a11y-input" placeholder="Enter alt text for the image">
-                    <button class="jp-Button2 apply-alt-button">
-                        <svg class="icon" viewBox="0 0 24 24"><path d="M9 16.17L4.83 12l-1.42 1.41L9 19 21 7l-1.41-1.41z"/></svg>
-                        <div>Apply Alt Text</div>
-                    </button>
+                <div class="image-alt-ui-container" style="background-color: #DCDCDC; padding: 12px; border-radius: 8px; margin-top: 12px; border: 1px solid black;">
+                    <input type="text" class="jp-a11y-input" placeholder="Input alt text here..." style="width: calc(100% - 16px); padding: 8px; margin-bottom: 8px; background-color: #DCDCDC; color: black; font-family: Inter, sans-serif; box-sizing: border-box; border: none; outline: none;">
+                    <div style="display: flex; gap: 8px; justify-content: flex-end;">
+                        <button class="jp-Button2 suggest-button">
+                            <svg xmlns="http://www.w3.org/2000/svg" width="24" height="24" viewBox="0 0 24 24"><g fill="none" fill-rule="evenodd"><path d="m12.594 23.258l-.012.002l-.071.035l-.02.004l-.014-.004l-.071-.036q-.016-.004-.024.006l-.004.01l-.017.428l.005.02l.01.013l.104.074l.015.004l.012-.004l.104-.074l.012-.016l.004-.017l-.017-.427q-.004-.016-.016-.018m.264-.113l-.014.002l-.184.093l-.01.01l-.003.011l.018.43l.005.012l.008.008l.201.092q.019.005.029-.008l.004-.014l-.034-.614q-.005-.019-.02-.022m-.715.002a.02.02 0 0 0-.027.006l-.006.014l-.034.614q.001.018.017.024l.015-.002l.201-.093l.01-.008l.003-.011l.018-.43l-.003-.012l-.01-.01z"/><path fill="#fff" d="M19 19a1 1 0 0 1 .117 1.993L19 21h-7a1 1 0 0 1-.117-1.993L12 19zm.631-14.632a2.5 2.5 0 0 1 0 3.536L8.735 18.8a1.5 1.5 0 0 1-.44.305l-3.804 1.729c-.842.383-1.708-.484-1.325-1.326l1.73-3.804a1.5 1.5 0 0 1 .304-.44L16.096 4.368a2.5 2.5 0 0 1 3.535 0m-2.12 1.414L6.677 16.614l-.589 1.297l1.296-.59L18.217 6.49a.5.5 0 1 0-.707-.707M6 1a1 1 0 0 1 .946.677l.13.378a3 3 0 0 0 1.869 1.87l.378.129a1 1 0 0 1 0 1.892l-.378.13a3 3 0 0 0-1.87 1.869l-.129.378a1 1 0 0 1-1.892 0l-.13-.378a3 3 0 0 0-1.869-1.87l-.378-.129a1 1 0 0 1 0-1.892l.378-.13a3 3 0 0 0 1.87-1.869l.129-.378A1 1 0 0 1 6 1m0 3.196A5 5 0 0 1 5.196 5q.448.355.804.804q.355-.448.804-.804A5 5 0 0 1 6 4.196"/></g></svg>                            
+                            <div>Get AI Suggestions</div>
+                        </button>
+                        <button class="jp-Button2 apply-alt-button">
+                            <svg class="icon" viewBox="0 0 24 24"><path fill="currentColor" d="M9 16.17L4.83 12l-1.42 1.41L9 19 21 7l-1.41-1.41z"/></svg>
+                            <div>Apply</div>
+                        </button>
+                    </div>
                 </div>
             `;
         }
@@ -136,35 +142,20 @@
                 </button>
                 <div class="collapsible-content" style="display: none;">
                     <p class="description">
-<<<<<<< HEAD
-                        ${issue.axeResults.help} <a href="${issue.axeResults.helpUrl}" target="_blank">(learn more about the issue)</a>.
-=======
-                        ${issue.axeViolation.help} <a href="${issue.axeViolation.helpUrl}" target="_blank">(more)</a>.
->>>>>>> ed595873
+                        ${issue.axeViolation.help} <a href="${issue.axeViolation.helpUrl}" target="_blank">(learn more about the issue)</a>.
                     </p>
                     <div class="button-container">
                         <button class="jp-Button2 locate-button">
                             <svg xmlns="http://www.w3.org/2000/svg" width="24" height="24" viewBox="0 0 24 24"><path fill="currentColor" d="m19.6 21l-6.3-6.3q-.75.6-1.725.95T9.5 16q-2.725 0-4.612-1.888T3 9.5t1.888-4.612T9.5 3t4.613 1.888T16 9.5q0 1.1-.35 2.075T14.7 13.3l6.3 6.3zM9.5 14q1.875 0 3.188-1.312T14 9.5t-1.312-3.187T9.5 5T6.313 6.313T5 9.5t1.313 3.188T9.5 14"/></svg>                            
                             <div>Locate</div>
                         </button>
-                        <button class="jp-Button2 suggest-button" style="display: none;">
+                        ${issue.axeViolation.id !== 'image-alt' ? `
+                        <button class="jp-Button2 suggest-button">
                           <svg xmlns="http://www.w3.org/2000/svg" width="24" height="24" viewBox="0 0 24 24"><g fill="none" fill-rule="evenodd"><path d="m12.594 23.258l-.012.002l-.071.035l-.02.004l-.014-.004l-.071-.036q-.016-.004-.024.006l-.004.01l-.017.428l.005.02l.01.013l.104.074l.015.004l.012-.004l.104-.074l.012-.016l.004-.017l-.017-.427q-.004-.016-.016-.018m.264-.113l-.014.002l-.184.093l-.01.01l-.003.011l.018.43l.005.012l.008.008l.201.092q.019.005.029-.008l.004-.014l-.034-.614q-.005-.019-.02-.022m-.715.002a.02.02 0 0 0-.027.006l-.006.014l-.034.614q.001.018.017.024l.015-.002l.201-.093l.01-.008l.003-.011l.018-.43l-.003-.012l-.01-.01z"/><path fill="#fff" d="M19 19a1 1 0 0 1 .117 1.993L19 21h-7a1 1 0 0 1-.117-1.993L12 19zm.631-14.632a2.5 2.5 0 0 1 0 3.536L8.735 18.8a1.5 1.5 0 0 1-.44.305l-3.804 1.729c-.842.383-1.708-.484-1.325-1.326l1.73-3.804a1.5 1.5 0 0 1 .304-.44L16.096 4.368a2.5 2.5 0 0 1 3.535 0m-2.12 1.414L6.677 16.614l-.589 1.297l1.296-.59L18.217 6.49a.5.5 0 1 0-.707-.707M6 1a1 1 0 0 1 .946.677l.13.378a3 3 0 0 0 1.869 1.87l.378.129a1 1 0 0 1 0 1.892l-.378.13a3 3 0 0 0-1.87 1.869l-.129.378a1 1 0 0 1-1.892 0l-.13-.378a3 3 0 0 0-1.869-1.87l-.378-.129a1 1 0 0 1 0-1.892l.378-.13a3 3 0 0 0 1.87-1.869l.129-.378A1 1 0 0 1 6 1m0 3.196A5 5 0 0 1 5.196 5q.448.355.804.804q.355-.448.804-.804A5 5 0 0 1 6 4.196"/></g></svg>                            
                           <div>Get AI Suggestions</div>
                         </button>
+                        ` : ''}
                     </div>
-
-                    <div class="input-container" style="display: none;">
-                        <div class="manual-input"></div>
-                         <button class="jp-Button2 suggest-button" style="display: none;">
-                          <svg xmlns="http://www.w3.org/2000/svg" width="24" height="24" viewBox="0 0 24 24"><g fill="none" fill-rule="evenodd"><path d="m12.594 23.258l-.012.002l-.071.035l-.02.004l-.014-.004l-.071-.036q-.016-.004-.024.006l-.004.01l-.017.428l.005.02l.01.013l.104.074l.015.004l.012-.004l.104-.074l.012-.016l.004-.017l-.017-.427q-.004-.016-.016-.018m.264-.113l-.014.002l-.184.093l-.01.01l-.003.011l.018.43l.005.012l.008.008l.201.092q.019.005.029-.008l.004-.014l-.034-.614q-.005-.019-.02-.022m-.715.002a.02.02 0 0 0-.027.006l-.006.014l-.034.614q.001.018.017.024l.015-.002l.201-.093l.01-.008l.003-.011l.018-.43l-.003-.012l-.01-.01z"/><path fill="#fff" d="M19 19a1 1 0 0 1 .117 1.993L19 21h-7a1 1 0 0 1-.117-1.993L12 19zm.631-14.632a2.5 2.5 0 0 1 0 3.536L8.735 18.8a1.5 1.5 0 0 1-.44.305l-3.804 1.729c-.842.383-1.708-.484-1.325-1.326l1.73-3.804a1.5 1.5 0 0 1 .304-.44L16.096 4.368a2.5 2.5 0 0 1 3.535 0m-2.12 1.414L6.677 16.614l-.589 1.297l1.296-.59L18.217 6.49a.5.5 0 1 0-.707-.707M6 1a1 1 0 0 1 .946.677l.13.378a3 3 0 0 0 1.869 1.87l.378.129a1 1 0 0 1 0 1.892l-.378.13a3 3 0 0 0-1.87 1.869l-.129.378a1 1 0 0 1-1.892 0l-.13-.378a3 3 0 0 0-1.869-1.87l-.378-.129a1 1 0 0 1 0-1.892l.378-.13a3 3 0 0 0 1.87-1.869l.129-.378A1 1 0 0 1 6 1m0 3.196A5 5 0 0 1 5.196 5q.448.355.804.804q.355-.448.804-.804A5 5 0 0 1 6 4.196"/></g></svg>                            
-                          <div>Get AI Suggestions</div>
-                        </button>
-                        <button class="jp-Button2 apply-button" style="display: none;">
-                            <svg class="icon" viewBox="0 0 24 24"><path d="M9 16.17L4.83 12l-1.42 1.41L9 19 21 7l-1.41-1.41z"/></svg>
-                            <div>Apply</div>
-                        </button>
-                </div>
-
                     <div class="suggestion-container" style="display: none;">
                         <div class="suggestion"></div>
                         <button class="jp-Button2 apply-button" style="display: none;">
