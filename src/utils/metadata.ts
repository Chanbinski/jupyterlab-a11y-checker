--- conflicted
+++ resolved
@@ -56,7 +56,9 @@
       title: 'Missing H1 Heading',
       description: 'This notebook is missing a level-one heading.',
       detailedDescription:
-        'Ensure that the page or at least one of its frames contains a level-one heading. A missing level-one heading can leave screen reader users without a clear starting point, making it harder to understand the main purpose or content of the page. Please also ensure that headings contain descriptive, accurate text.'
+        'Ensure that the page or at least one of its frames contains a level-one heading. A missing level-one heading can leave screen reader users without a clear starting point, making it harder to understand the main purpose or content of the page. Please also ensure that headings contain descriptive, accurate text.',
+      descriptionUrl:
+        'https://dequeuniversity.com/rules/axe/4.7/heading-missing-h1'
     }
   ],
   [
@@ -83,7 +85,7 @@
       title: 'Wrong Heading Order',
       description: 'This heading skips levels or is out of order.',
       detailedDescription:
-        'Ensure the order of headings is semantically correct. Headings provide essential structure for screen reader users to navigate a page. Skipping levels or using headings out of order can make the content feel disorganized or inaccessible. Please also ensure headings contain descriptive, accurate text.'
+        'Ensure the order of headings is semantically correct. Headings provide essential structure for screen reader users to navigate a page. Skipping levels or using headings out of order can make the content feel disorganized or inaccessible. Please also ensure that headings contain descriptive, accurate text.'
     }
   ],
   [
@@ -92,22 +94,11 @@
       title: 'Empty Heading',
       description: 'This heading has no text content.',
       detailedDescription:
-        'Ensure headings have discernible text. Headings provide essential structure for screen reader users to navigate a page. When a heading is empty, it creates confusion and disrupts this experience, so it is crucial to ensure all headings contain descriptive, accurate text.'
+        'Ensure headings have discernible text. Headings provide essential structure for screen reader users to navigate a page. When a heading is empty, it creates confusion and disrupts this experience.'
     }
   ],
 
   // TODO: 3. Tables
-<<<<<<< HEAD
-  ['table-missing-header', 'This table is missing a header.'],
-  ['table-missing-caption', 'This table is missing a caption.'],
-  ['table-missing-scope', 'This table header is missing a scope attribute.'],
-
-  // TODO: 4. Color
-  ['color-insufficient-cc-normal', 'This image has insufficient color contrast.'],
-  [
-    'color-insufficient-cc-large',
-    'This image has insufficient color contrast for large text.'
-=======
   [
     'table-missing-header',
     {
@@ -124,6 +115,14 @@
       description: 'This table is missing a caption.',
       detailedDescription:
         'Tables should have captions to provide a brief description of their content. Captions help screen reader users understand the purpose and context of the table data. Please add a caption using the <caption> tag.'
+    }
+  ],
+  [
+    'table-missing-scope',
+    {
+      title: 'Missing Table Scope',
+      description: 'This table is missing a scope attribute.',
+      detailedDescription: 'Table headers must have scope attributes.'
     }
   ],
 
@@ -145,7 +144,6 @@
       detailedDescription:
         'Large text must have sufficient contrast with its background to be readable. For large text (18pt or 14pt bold), the contrast ratio should be at least 3:1. This ensures that users with visual impairments can read the content.'
     }
->>>>>>> df605989
   ]
 
   // TODO: Lists
